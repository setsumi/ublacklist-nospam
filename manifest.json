{
  "manifest_version": 2,
  "name": "__MSG_extensionName__",
<<<<<<< HEAD
  "version": "2.0.6",
=======
  "version": "2.1.0",
>>>>>>> c88cb667

  "default_locale": "en",
  "description": "__MSG_extensionDescription__",
  "icons": {
    "16": "images/icon16.png",
    "48": "images/icon48.png",
    "128": "images/icon128.png"
  },

  "browser_action": {
    "default_icon": {
      "19": "images/icon19.png",
      "38": "images/icon38.png"
    },
    "default_popup": "popup.html"
  },

  "background": {
    "scripts": ["common.js", "background.js"],
    "persistent": true
  },
  "content_scripts": [{
    "matches": ["https://www.google.com/search?*", "https://www.google.ad/search?*", "https://www.google.ae/search?*", "https://www.google.com.af/search?*", "https://www.google.com.ag/search?*", "https://www.google.com.ai/search?*", "https://www.google.al/search?*", "https://www.google.am/search?*", "https://www.google.co.ao/search?*", "https://www.google.com.ar/search?*", "https://www.google.as/search?*", "https://www.google.at/search?*", "https://www.google.com.au/search?*", "https://www.google.az/search?*", "https://www.google.ba/search?*", "https://www.google.com.bd/search?*", "https://www.google.be/search?*", "https://www.google.bf/search?*", "https://www.google.bg/search?*", "https://www.google.com.bh/search?*", "https://www.google.bi/search?*", "https://www.google.bj/search?*", "https://www.google.com.bn/search?*", "https://www.google.com.bo/search?*", "https://www.google.com.br/search?*", "https://www.google.bs/search?*", "https://www.google.bt/search?*", "https://www.google.co.bw/search?*", "https://www.google.by/search?*", "https://www.google.com.bz/search?*", "https://www.google.ca/search?*", "https://www.google.cd/search?*", "https://www.google.cf/search?*", "https://www.google.cg/search?*", "https://www.google.ch/search?*", "https://www.google.ci/search?*", "https://www.google.co.ck/search?*", "https://www.google.cl/search?*", "https://www.google.cm/search?*", "https://www.google.cn/search?*", "https://www.google.com.co/search?*", "https://www.google.co.cr/search?*", "https://www.google.com.cu/search?*", "https://www.google.cv/search?*", "https://www.google.com.cy/search?*", "https://www.google.cz/search?*", "https://www.google.de/search?*", "https://www.google.dj/search?*", "https://www.google.dk/search?*", "https://www.google.dm/search?*", "https://www.google.com.do/search?*", "https://www.google.dz/search?*", "https://www.google.com.ec/search?*", "https://www.google.ee/search?*", "https://www.google.com.eg/search?*", "https://www.google.es/search?*", "https://www.google.com.et/search?*", "https://www.google.fi/search?*", "https://www.google.com.fj/search?*", "https://www.google.fm/search?*", "https://www.google.fr/search?*", "https://www.google.ga/search?*", "https://www.google.ge/search?*", "https://www.google.gg/search?*", "https://www.google.com.gh/search?*", "https://www.google.com.gi/search?*", "https://www.google.gl/search?*", "https://www.google.gm/search?*", "https://www.google.gp/search?*", "https://www.google.gr/search?*", "https://www.google.com.gt/search?*", "https://www.google.gy/search?*", "https://www.google.com.hk/search?*", "https://www.google.hn/search?*", "https://www.google.hr/search?*", "https://www.google.ht/search?*", "https://www.google.hu/search?*", "https://www.google.co.id/search?*", "https://www.google.ie/search?*", "https://www.google.co.il/search?*", "https://www.google.im/search?*", "https://www.google.co.in/search?*", "https://www.google.iq/search?*", "https://www.google.is/search?*", "https://www.google.it/search?*", "https://www.google.je/search?*", "https://www.google.com.jm/search?*", "https://www.google.jo/search?*", "https://www.google.co.jp/search?*", "https://www.google.co.ke/search?*", "https://www.google.com.kh/search?*", "https://www.google.ki/search?*", "https://www.google.kg/search?*", "https://www.google.co.kr/search?*", "https://www.google.com.kw/search?*", "https://www.google.kz/search?*", "https://www.google.la/search?*", "https://www.google.com.lb/search?*", "https://www.google.li/search?*", "https://www.google.lk/search?*", "https://www.google.co.ls/search?*", "https://www.google.lt/search?*", "https://www.google.lu/search?*", "https://www.google.lv/search?*", "https://www.google.com.ly/search?*", "https://www.google.co.ma/search?*", "https://www.google.md/search?*", "https://www.google.me/search?*", "https://www.google.mg/search?*", "https://www.google.mk/search?*", "https://www.google.ml/search?*", "https://www.google.com.mm/search?*", "https://www.google.mn/search?*", "https://www.google.ms/search?*", "https://www.google.com.mt/search?*", "https://www.google.mu/search?*", "https://www.google.mv/search?*", "https://www.google.mw/search?*", "https://www.google.com.mx/search?*", "https://www.google.com.my/search?*", "https://www.google.co.mz/search?*", "https://www.google.com.na/search?*", "https://www.google.com.nf/search?*", "https://www.google.com.ng/search?*", "https://www.google.com.ni/search?*", "https://www.google.ne/search?*", "https://www.google.nl/search?*", "https://www.google.no/search?*", "https://www.google.com.np/search?*", "https://www.google.nr/search?*", "https://www.google.nu/search?*", "https://www.google.co.nz/search?*", "https://www.google.com.om/search?*", "https://www.google.com.pa/search?*", "https://www.google.com.pe/search?*", "https://www.google.com.pg/search?*", "https://www.google.com.ph/search?*", "https://www.google.com.pk/search?*", "https://www.google.pl/search?*", "https://www.google.pn/search?*", "https://www.google.com.pr/search?*", "https://www.google.ps/search?*", "https://www.google.pt/search?*", "https://www.google.com.py/search?*", "https://www.google.com.qa/search?*", "https://www.google.ro/search?*", "https://www.google.ru/search?*", "https://www.google.rw/search?*", "https://www.google.com.sa/search?*", "https://www.google.com.sb/search?*", "https://www.google.sc/search?*", "https://www.google.se/search?*", "https://www.google.com.sg/search?*", "https://www.google.sh/search?*", "https://www.google.si/search?*", "https://www.google.sk/search?*", "https://www.google.com.sl/search?*", "https://www.google.sn/search?*", "https://www.google.so/search?*", "https://www.google.sm/search?*", "https://www.google.sr/search?*", "https://www.google.st/search?*", "https://www.google.com.sv/search?*", "https://www.google.td/search?*", "https://www.google.tg/search?*", "https://www.google.co.th/search?*", "https://www.google.com.tj/search?*", "https://www.google.tk/search?*", "https://www.google.tl/search?*", "https://www.google.tm/search?*", "https://www.google.tn/search?*", "https://www.google.to/search?*", "https://www.google.com.tr/search?*", "https://www.google.tt/search?*", "https://www.google.com.tw/search?*", "https://www.google.co.tz/search?*", "https://www.google.com.ua/search?*", "https://www.google.co.ug/search?*", "https://www.google.co.uk/search?*", "https://www.google.com.uy/search?*", "https://www.google.co.uz/search?*", "https://www.google.com.vc/search?*", "https://www.google.co.ve/search?*", "https://www.google.vg/search?*", "https://www.google.co.vi/search?*", "https://www.google.com.vn/search?*", "https://www.google.vu/search?*", "https://www.google.ws/search?*", "https://www.google.rs/search?*", "https://www.google.co.za/search?*", "https://www.google.co.zm/search?*", "https://www.google.co.zw/search?*", "https://www.google.cat/search?*"],
    "css": ["dialog-polyfill/dialog-polyfill.css", "content.css"],
    "js": ["dialog-polyfill/dialog-polyfill.js", "common.js", "inspector.js", "content.js"],
    "run_at": "document_start"
  }],
  "options_ui": {
    "page": "options.html",
    "chrome_style": true
  },
  "permissions": ["activeTab", "identity", "storage", "*://*.googleapis.com/*", "*://*.googleusercontent.com/*"],

  "browser_specific_settings": {
    "gecko": {
      "id": "@ublacklist"
    }
  }
}<|MERGE_RESOLUTION|>--- conflicted
+++ resolved
@@ -1,11 +1,7 @@
 {
   "manifest_version": 2,
   "name": "__MSG_extensionName__",
-<<<<<<< HEAD
-  "version": "2.0.6",
-=======
   "version": "2.1.0",
->>>>>>> c88cb667
 
   "default_locale": "en",
   "description": "__MSG_extensionDescription__",
